'use client';

import { SaturnIcon } from './icons/saturn-icon';
import { GearIcon } from './icons/gear-icon';
import { Info, FileQuestion, History, Plus } from 'lucide-react';
import { SpecialFolders } from '@/types/folders';
import { DragDropContext, Droppable, Draggable } from '@hello-pangea/dnd';
import { commands } from '@/lib/bindings';
<<<<<<< HEAD
import { useState, useEffect } from 'react';
import { useLocalization } from '@/hooks/use-localization';
=======
import { useState, useEffect, useRef } from 'react';
>>>>>>> 4cbfe78f

import { Separator } from '@/components/ui/separator';

import { SidebarGroup } from '@/components/ui/sidebar';

import {
  ContextMenu,
  ContextMenuContent,
  ContextMenuItem,
  ContextMenuTrigger,
} from '@/components/ui/context-menu';
import { Input } from '@/components/ui/input';
import {
  AlertDialog,
  AlertDialogAction,
  AlertDialogCancel,
  AlertDialogContent,
  AlertDialogDescription,
  AlertDialogFooter,
  AlertDialogHeader,
  AlertDialogTitle,
} from '@/components/ui/alert-dialog';
import { cn } from '@/lib/utils';

const sidebarStyles = {
  container:
    'flex flex-col h-screen w-[250px] border-r border-border/40 bg-background/95 backdrop-blur supports-[backdrop-filter]:bg-background/60',
  header: 'flex h-14 items-center px-6',
  nav: 'flex-1 space-y-0.5 p-1 pb-0',
  link: 'flex items-center gap-3 rounded-lg px-3 py-2 text-sm font-medium transition-all hover:bg-accent/50 hover:text-accent-foreground',
  activeLink: 'bg-accent/60 text-accent-foreground',
  footer: 'sticky bottom-0 left-0 mt-auto p-1 pb-2',
};

const SIDEBAR_CLASS = 'app-sidebar';

interface AppSidebarProps {
  folders: string[];
  onFoldersChange: () => Promise<void>;
  onAddFolder: () => void;
  onSelectFolder: (
    type:
      | SpecialFolders.All
      | SpecialFolders.Discover
      | SpecialFolders.Unclassified
      | 'folder',
    folderName?: string,
  ) => Promise<void>;
  selectedFolder?: string;
  onSelectAbout: () => void;
  onSelectSettings: () => void;
  onRenameFolder: (oldName: string, newName: string) => Promise<void>;
  onDeleteFolder: (folderName: string) => void;
}

export function AppSidebar({
  folders,
  onFoldersChange,
  onAddFolder,
  onSelectFolder,
  selectedFolder,
  onSelectAbout,
  onSelectSettings,
  onRenameFolder,
  onDeleteFolder,
}: AppSidebarProps) {
<<<<<<< HEAD
  const router = useRouter();
  const { t } = useLocalization();
=======
>>>>>>> 4cbfe78f
  const [localFolders, setLocalFolders] = useState<string[]>(folders);
  const [editingFolder, setEditingFolder] = useState<string | null>(null);
  const [newFolderName, setNewFolderName] = useState('');
  const [folderToDelete, setFolderToDelete] = useState<string | null>(null);
  const [isComposing, setIsComposing] = useState(false);
  const inputRef = useRef<HTMLInputElement>(null);

  // Update local folders when prop changes
  useEffect(() => {
    setLocalFolders(folders);
  }, [folders]);

  const handleDragEnd = async (result: any) => {
    if (!result.destination) return;

    const { source, destination } = result;
    const newFolders = Array.from(localFolders);
    const [movedFolder] = newFolders.splice(source.index, 1);
    newFolders.splice(destination.index, 0, movedFolder);

    // Update local state immediately
    setLocalFolders(newFolders);

    try {
      await commands.moveFolder(movedFolder, destination.index);
      // Only refresh if needed (in case of error or sync issues)
      await onFoldersChange();
    } catch (error) {
      // Revert on error
      setLocalFolders(folders);
      console.error('Failed to reorder folders:', error);
    }
  };

  const handleRename = async (folder: string) => {
    try {
      if (newFolderName && newFolderName !== folder) {
        await onRenameFolder(folder, newFolderName);
      }
    } finally {
      setEditingFolder(null);
      setNewFolderName('');
    }
  };

  // Add this useEffect to handle clicks outside
  useEffect(() => {
    const handleClickOutside = (event: MouseEvent) => {
      // Check if we're currently editing
      if (!editingFolder) return;

      // Get the clicked element
      const target = event.target as HTMLElement;

      // Check if the click is outside the sidebar
      const sidebar = document.querySelector(`.${SIDEBAR_CLASS}`);
      if (sidebar && !sidebar.contains(target)) {
        setEditingFolder(null);
        setNewFolderName('');
      }
    };

    // Add the event listener
    document.addEventListener('mousedown', handleClickOutside);

    // Clean up
    return () => {
      document.removeEventListener('mousedown', handleClickOutside);
    };
  }, [editingFolder]); // Only re-run if editingFolder changes

  return (
    <aside className={cn(sidebarStyles.container, SIDEBAR_CLASS)}>
      <header className={sidebarStyles.header}>
        <h2 className="text-lg font-semibold">VRC Worlds Manager</h2>
      </header>
      <Separator className="" />

      <nav className={sidebarStyles.nav}>
        <SidebarGroup>
          <div
            className="px-3 py-2 cursor-pointer text-sm font-medium rounded-lg hover:bg-accent/50 hover:text-accent-foreground overflow-hidden text-ellipsis whitespace-nowrap flex items-center gap-3"
            onClick={() => onSelectFolder(SpecialFolders.All)}
          >
            <SaturnIcon className="h-[18px] w-[18px]" />
            <span className="text-sm font-medium">
              {t('app-sidebar:all-worlds')}
            </span>
          </div>
        </SidebarGroup>
        <Separator className="my-2" />
        <SidebarGroup>
          <div
            className="px-3 py-2 cursor-pointer text-sm font-medium rounded-lg hover:bg-accent/50 hover:text-accent-foreground overflow-hidden text-ellipsis whitespace-nowrap flex items-center gap-3"
            onClick={() => onSelectFolder(SpecialFolders.Discover)}
          >
            <History className="h-5 w-5" />
            <span className="text-sm font-medium">
              {t('app-sidebar:find-worlds')}
            </span>
          </div>
          <div
            className="px-3 py-2 cursor-pointer text-sm font-medium rounded-lg hover:bg-accent/50 hover:text-accent-foreground overflow-hidden text-ellipsis whitespace-nowrap flex items-center gap-3"
            onClick={() => onSelectFolder(SpecialFolders.Unclassified)}
          >
            <FileQuestion className="h-5 w-5" />
            <span className="text-sm font-medium">
              {t('app-sidebar:unclassified-worlds')}
            </span>
          </div>
        </SidebarGroup>
        <Separator className="my-2" />
        <SidebarGroup>
          <div className="px-3 py-2 text-xs font-medium text-muted-foreground">
            <span className="text-sm font-medium">
              {t('app-sidebar:folders')}
            </span>
          </div>
          <DragDropContext onDragEnd={handleDragEnd}>
            <Droppable droppableId="folders">
              {(provided) => (
                <div
                  ref={provided.innerRef}
                  {...provided.droppableProps}
                  className="h-[calc(100vh-417px)] overflow-y-auto pl-8"
                >
                  {localFolders.map((folder, index) => (
                    <Draggable key={folder} draggableId={folder} index={index}>
                      {(provided) => (
                        <ContextMenu>
                          <ContextMenuTrigger>
                            <div
                              ref={provided.innerRef}
                              {...provided.draggableProps}
                              {...provided.dragHandleProps}
                              className="w-[193px] px-3 py-2 text-sm font-medium rounded-lg hover:bg-accent/50 hover:text-accent-foreground overflow-hidden text-ellipsis whitespace-nowrap"
                              onClick={(e) => {
                                // Don't trigger folder selection when editing the current folder
                                if (editingFolder === folder) {
                                  e.preventDefault();
                                  e.stopPropagation();
                                  return;
                                }

                                // Cancel editing if we're editing a different folder
                                if (editingFolder && editingFolder !== folder) {
                                  setEditingFolder(null);
                                  setNewFolderName('');
                                }

                                onSelectFolder('folder', folder);
                              }}
                            >
                              {editingFolder === folder ? (
                                <Input
                                  ref={inputRef}
                                  value={newFolderName}
                                  onChange={(e) =>
                                    setNewFolderName(e.target.value)
                                  }
                                  onKeyDown={(e) => {
                                    // Prevent event bubbling when typing
                                    e.stopPropagation();

                                    if (e.key === 'Enter' && !isComposing) {
                                      e.preventDefault();
                                      handleRename(folder);
                                    } else if (e.key === 'Escape') {
                                      e.preventDefault();
                                      setEditingFolder(null);
                                      setNewFolderName('');
                                    }
                                  }}
                                  onClick={(e) => {
                                    // Prevent click from bubbling to parent
                                    e.stopPropagation();
                                  }}
                                  onCompositionStart={() =>
                                    setIsComposing(true)
                                  }
                                  onCompositionEnd={(e) => {
                                    setTimeout(() => {
                                      setIsComposing(false);
                                    }, 0);
                                  }}
                                  className="h-6 py-0"
                                  autoFocus
                                />
                              ) : (
                                folder
                              )}
                            </div>
                          </ContextMenuTrigger>
                          <ContextMenuContent>
                            <ContextMenuItem
                              onClick={() => {
                                // First set the editing state
                                setEditingFolder(folder);
                                setNewFolderName(folder);
                                // Use double RAF to ensure DOM has updated and context menu has closed
                                requestAnimationFrame(() => {
                                  requestAnimationFrame(() => {
                                    inputRef.current?.focus();
                                    inputRef.current?.select(); // Also select the text for convenience
                                  });
                                });
                              }}
                            >
                              Rename
                            </ContextMenuItem>
                            <ContextMenuItem
                              className="text-destructive"
                              onClick={() => onDeleteFolder(folder)}
                            >
                              Delete
                            </ContextMenuItem>
                          </ContextMenuContent>
                        </ContextMenu>
                      )}
                    </Draggable>
                  ))}
                  {provided.placeholder}
                </div>
              )}
            </Droppable>
          </DragDropContext>
          <Separator className="my-2" />
          <div
            className={`${sidebarStyles.link} cursor-pointer`}
            onClick={() => {
              onAddFolder();
            }}
          >
            <Plus className="h-5 w-5" />
            {t('app-sidebar:add-folder')}
          </div>
        </SidebarGroup>
      </nav>
      <Separator />
      <footer className={sidebarStyles.footer}>
        <SidebarGroup>
          <div
            className="px-3 py-2 cursor-pointer text-sm font-medium rounded-lg hover:bg-accent/50 hover:text-accent-foreground overflow-hidden text-ellipsis whitespace-nowrap flex items-center gap-3"
            onClick={() => onSelectAbout()}
          >
            <Info className="h-5 w-5" />
            <span>{t('app-sidebar:about')}</span>
          </div>
          <div
            className="px-3 py-2 cursor-pointer text-sm font-medium rounded-lg hover:bg-accent/50 hover:text-accent-foreground overflow-hidden text-ellipsis whitespace-nowrap flex items-center gap-3"
            onClick={() => onSelectSettings()}
          >
            <div className="h-5 w-5 flex items-center justify-center">
              <GearIcon className="h-[18px] w-[18px]" />
            </div>
            <span>{t('app-sidebar:settings')}</span>
          </div>
        </SidebarGroup>
      </footer>
    </aside>
  );
}<|MERGE_RESOLUTION|>--- conflicted
+++ resolved
@@ -6,12 +6,8 @@
 import { SpecialFolders } from '@/types/folders';
 import { DragDropContext, Droppable, Draggable } from '@hello-pangea/dnd';
 import { commands } from '@/lib/bindings';
-<<<<<<< HEAD
-import { useState, useEffect } from 'react';
+import { useState, useEffect, useRef } from 'react';
 import { useLocalization } from '@/hooks/use-localization';
-=======
-import { useState, useEffect, useRef } from 'react';
->>>>>>> 4cbfe78f
 
 import { Separator } from '@/components/ui/separator';
 
@@ -78,11 +74,7 @@
   onRenameFolder,
   onDeleteFolder,
 }: AppSidebarProps) {
-<<<<<<< HEAD
-  const router = useRouter();
   const { t } = useLocalization();
-=======
->>>>>>> 4cbfe78f
   const [localFolders, setLocalFolders] = useState<string[]>(folders);
   const [editingFolder, setEditingFolder] = useState<string | null>(null);
   const [newFolderName, setNewFolderName] = useState('');
