'use client';

import React, { useContext } from 'react';
import { useTheme } from 'next-themes';
import { useToast } from '@/hooks/use-toast';
import { useLocalization } from '@/hooks/use-localization';
import { Button } from '@/components/ui/button';
import { Label } from '@/components/ui/label';
import {
  Select,
  SelectContent,
  SelectItem,
  SelectTrigger,
  SelectValue,
} from '@/components/ui/select';
import { CardSize } from '@/types/preferences';
import { WorldCardPreview } from '@/components/world-card';
import { Platform } from '@/types/worlds';
import { commands } from '@/lib/bindings';
<<<<<<< HEAD
import { Loader2 } from 'lucide-react';
import { LocalizationContext } from './localization-context';
=======
import { Loader2, Folder } from 'lucide-react';
>>>>>>> 4cbfe78f

interface SettingsPageProps {
  onCardSizeChange?: () => void;
  onOpenHiddenFolder: () => void;
}

export function SettingsPage({
  onCardSizeChange,
  onOpenHiddenFolder,
}: SettingsPageProps) {
  const [preferences, setPreferences] = React.useState<{
    theme: string;
    language: string;
    card_size: CardSize;
  } | null>(null);
  const { setTheme } = useTheme();
  const { toast } = useToast();
  const { t } = useLocalization();
  const [isSaving, setIsSaving] = React.useState(false);
  const { setLanguage } = useContext(LocalizationContext);

  React.useEffect(() => {
    const loadPreferences = async () => {
      const themeResult = await commands.getTheme();
      const languageResult = await commands.getLanguage();
      const cardSizeResult = await commands.getCardSize();
      const theme = themeResult.status === 'ok' ? themeResult.data : 'system';
      const language =
        languageResult.status === 'ok' ? languageResult.data : 'en-US';
      const cardSize =
        cardSizeResult.status === 'ok' ? cardSizeResult.data : CardSize.Normal;
      setPreferences({
        theme,
        language,
        card_size: cardSize as CardSize,
      });
      setTheme(theme);
      // put a toast if commands fail
      if (
        themeResult.status === 'error' ||
        languageResult.status === 'error' ||
        cardSizeResult.status === 'error'
      ) {
        toast({
          title: t('settings-page:error-title'),
          description:
            t('settings-page:error-load-preferences') +
            ': ' +
            (themeResult.status === 'error' ? themeResult.error : '') +
            (languageResult.status === 'error' ? languageResult.error : '') +
            (cardSizeResult.status === 'error' ? cardSizeResult.error : ''),
          variant: 'destructive',
        });
      }
    };

    loadPreferences();
  }, [setTheme]);

  const handlePreferenceChange = async (
    key: 'theme' | 'language' | 'card_size',
    value: string | CardSize,
  ) => {
    if (!preferences) return;

    // Update theme immediately for visual feedback
    if (key === 'theme') {
      setTheme(value as string);
    }

    // Create new preferences object
    const newPreferences = {
      ...preferences,
      [key]: value,
    };

    try {
      const result = await commands.setPreferences(
        newPreferences.theme,
        newPreferences.language,
        newPreferences.card_size,
      );

      if (result.status === 'error') {
        toast({
          title: t('settings-page:error-title'),
          description:
            t('settings-page:error-save-preferences') + ': ' + result.error,
          variant: 'destructive',
        });
        return;
      }

      if (key === 'language') {
        setLanguage(newPreferences.language);
      }

      // Update local state after successful save
      setPreferences(newPreferences);
    } catch (error) {
      console.error('Failed to save preferences:', error);
      toast({
        title: t('settings-page:error-title'),
        description: t('settings-page:error-save-preferences'),
        variant: 'destructive',
      });
    }
  };

  const handleCardSizeChange = async (value: CardSize) => {
    if (!preferences) return;

    const newPreferences = {
      ...preferences,
      card_size: value,
    };

    try {
      const result = await commands.setPreferences(
        newPreferences.theme,
        newPreferences.language,
        newPreferences.card_size,
      );

      if (result.status === 'error') {
        toast({
          title: t('settings-page:error-title'),
          description:
            t('settings-page:error-save-preferences') + ': ' + result.error,
          variant: 'destructive',
        });
        return;
      }

      setPreferences(newPreferences);
      // Notify parent component to update card size
      onCardSizeChange?.();
    } catch (error) {
      console.error('Failed to save preferences:', error);
      toast({
        title: t('settings-page:error-title'),
        description: t('settings-page:error-save-preferences'),
        variant: 'destructive',
      });
    }
  };

  if (!preferences) {
    return (
      <div className="flex items-center justify-center min-h-screen">
        <Loader2 className="h-6 w-6 animate-spin" />
      </div>
    );
  }

  return (
    <div className="container max-w-4xl mx-auto p-6 space-y-6">
      <h1 className="text-2xl font-bold">{t('settings-page:title')}</h1>

      <div className="space-y-4">
        <div className="flex flex-row items-center justify-between p-4 rounded-lg border">
          <div className="flex flex-col space-y-1.5">
            <Label className="text-base font-medium">
              {t('settings-page:theme')}
            </Label>
            <div className="text-sm text-muted-foreground">
              {t('settings-page:theme-description')}
            </div>
          </div>
          <Select
            value={preferences.theme}
            onValueChange={(value) => handlePreferenceChange('theme', value)}
          >
            <SelectTrigger className="w-[180px]">
              <SelectValue placeholder="Theme" />
            </SelectTrigger>
            <SelectContent>
              <SelectItem value="light">{t('settings-page:light')}</SelectItem>
              <SelectItem value="dark">{t('settings-page:dark')}</SelectItem>
              <SelectItem value="system">
                {t('settings-page:system')}
              </SelectItem>
            </SelectContent>
          </Select>
        </div>

        <div className="flex flex-row items-center justify-between p-4 rounded-lg border">
          <div className="flex flex-col space-y-1.5">
            <Label className="text-base font-medium">
              {t('settings-page:language')}
            </Label>
            <div className="text-sm text-muted-foreground">
              {t('settings-page:language-description')}
            </div>
          </div>
          <Select
            value={preferences.language}
            onValueChange={(value) => handlePreferenceChange('language', value)}
          >
            <SelectTrigger className="w-[180px]">
              <SelectValue placeholder="Language" />
            </SelectTrigger>
            <SelectContent>
              <SelectItem value="ja-JP">
                {t('settings-page:japanese')}
              </SelectItem>
              <SelectItem value="en-US">
                {t('settings-page:english-us')}
              </SelectItem>
              <SelectItem value="en-UK" disabled>
                {t('settings-page:english-uk')}
              </SelectItem>
            </SelectContent>
          </Select>
        </div>

        <div className="flex flex-col items-start justify-between space-y-3 p-4 rounded-lg border">
          <div className="flex flex-row justify-between w-full">
            <div className="flex flex-col space-y-1.5">
              <Label className="text-base font-medium">
                {t('settings-page:world-card-size')}
              </Label>
              <div className="text-sm text-muted-foreground">
                {t('settings-page:world-card-description')}
              </div>
            </div>
            <Select
              value={preferences.card_size}
              onValueChange={handleCardSizeChange}
            >
              <SelectTrigger className="w-[180px]">
                <SelectValue placeholder="Card Size" />
              </SelectTrigger>
              <SelectContent>
                <SelectItem value={CardSize.Compact}>
                  {t('settings-page:compact')}
                </SelectItem>
                <SelectItem value={CardSize.Normal}>
                  {t('settings-page:normal')}
                </SelectItem>
                <SelectItem value={CardSize.Expanded}>
                  {t('settings-page:expanded')}
                </SelectItem>
                <SelectItem value={CardSize.Original}>
                  {t('settings-page:original')}
                </SelectItem>
              </SelectContent>
            </Select>
          </div>
          <WorldCardPreview
            size={preferences.card_size}
            world={{
              worldId: '1',
              name: t('settings-page:preview-world'),
              thumbnailUrl: 'icons/1.png',
              authorName: t('settings-page:author'),
              lastUpdated: '2025-02-28',
              visits: 1911,
              dateAdded: '2025-01-01',
              favorites: 616,
              platform: Platform.CrossPlatform,
              folders: [],
            }}
          />
        </div>
        <div className="flex flex-row items-center justify-between p-4 rounded-lg border">
          <div className="flex flex-col space-y-1.5">
            <Label className="text-base font-medium">Hidden Folder</Label>
            <div className="text-sm text-muted-foreground">
              Access hidden worlds
            </div>
          </div>
          <Button
            variant="outline"
            onClick={onOpenHiddenFolder}
            className="gap-2"
          >
            <span className="text-sm">Open Folder</span>
          </Button>
        </div>
      </div>
    </div>
  );
}<|MERGE_RESOLUTION|>--- conflicted
+++ resolved
@@ -17,12 +17,8 @@
 import { WorldCardPreview } from '@/components/world-card';
 import { Platform } from '@/types/worlds';
 import { commands } from '@/lib/bindings';
-<<<<<<< HEAD
 import { Loader2 } from 'lucide-react';
 import { LocalizationContext } from './localization-context';
-=======
-import { Loader2, Folder } from 'lucide-react';
->>>>>>> 4cbfe78f
 
 interface SettingsPageProps {
   onCardSizeChange?: () => void;
