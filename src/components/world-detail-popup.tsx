--- conflicted
+++ resolved
@@ -30,12 +30,8 @@
 import { CardSize } from '@/types/preferences';
 import { GroupInstanceCreator } from './group-instance-creator';
 import { Platform } from '@/types/worlds';
-<<<<<<< HEAD
 import { GroupInstanceType, InstanceType } from '@/types/instances';
 import { InstanceRegion } from '@/lib/bindings';
-=======
-import { GroupInstanceType, InstanceType, Region } from '@/types/instances';
->>>>>>> bd80fb6c
 import { useLocalization } from '@/hooks/use-localization';
 import { Card, CardContent, CardHeader } from './ui/card';
 import { Textarea } from './ui/textarea';
@@ -206,8 +202,6 @@
     fetchMemo();
   }, [open, worldId]);
 
-<<<<<<< HEAD
-  // Add this useEffect near your other useEffects
   useEffect(() => {
     const loadRegionPreference = async () => {
       try {
@@ -249,7 +243,7 @@
       setErrorState(`Failed to create instance: ${e}`);
     }
   };
-=======
+  
   const handleSaveMemo = useCallback(async () => {
     if (memoInput === memo) {
       setIsEditingMemo(false);
@@ -264,7 +258,6 @@
       console.error(result.error);
     }
   }, [worldId, memoInput]);
->>>>>>> bd80fb6c
 
   const handleGroupInstanceClick = async () => {
     try {
