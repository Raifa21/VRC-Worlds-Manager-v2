--- conflicted
+++ resolved
@@ -213,11 +213,7 @@
       <div className="w-full border-t bg-background/80 backdrop-blur-sm">
         <div className="container mx-auto px-4 py-2 flex justify-between items-center">
           <div className="text-sm text-muted-foreground">
-<<<<<<< HEAD
-            VRC Worlds Manager v2 1.1.1
-=======
             VRC Worlds Manager v2 1.1.1-rc.3
->>>>>>> da288a53
           </div>
 
           <div className="flex gap-4">
