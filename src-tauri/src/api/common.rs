use chrono::Utc;
use reqwest::{cookie::Jar, Response, StatusCode};
use std::sync::Arc;
use tauri::{AppHandle, Manager};
use tokio::time::{sleep, Duration};

use crate::api::RateLimitStore;
use crate::RATE_LIMIT_STORE;

pub const API_BASE_URL: &str = "https://api.vrchat.cloud/api/1";

<<<<<<< HEAD
const USER_AGENT: &str = "VRC Worlds Manager v2 (tauri)/1.1.1 discord:raifa";
=======
const USER_AGENT: &str = "VRC Worlds Manager v2 (tauri)/1.1.1-rc.3 discord:raifa";
>>>>>>> da288a53

pub fn get_reqwest_client(cookies: &Arc<Jar>) -> reqwest::Client {
    reqwest::ClientBuilder::new()
        .user_agent(USER_AGENT)
        .cookie_provider(cookies.clone())
        .build()
        .expect("Failed to create reqwest client")
}

/// Helper to handle response status and extract rate limit information
pub async fn handle_api_response(response: Response, operation: &str) -> Result<Response, String> {
    let status = response.status();

    // Check for rate limit
    if status == StatusCode::TOO_MANY_REQUESTS {
        return Err(format!("Rate limit exceeded for {}", operation));
    }

    // Pass through other responses
    Ok(response)
}

/// Record a rate limit for an endpoint and calculate backoff
pub fn record_rate_limit(endpoint: &str) -> u64 {
    let mut store = RATE_LIMIT_STORE.get().write().unwrap();
    let temp;
    {
        let data = store.endpoints.entry(endpoint.to_string()).or_default();

        data.last_rate_limited = Some(Utc::now());
        data.consecutive_failures += 1;

        // Calculate new backoff with exponential increase
        let base_backoff = 600000; // 10 minutes in milliseconds
        let max_backoff = 3600000; // Max 1 hour

        // Use equal jitter algorithm for exponential backoff
        let backoff = if data.consecutive_failures > 0 {
            base_backoff * (2u64.pow((data.consecutive_failures - 1) as u32))
        } else {
            base_backoff
        };

        data.current_backoff_ms = backoff.min(max_backoff);
        temp = apply_jitter(data.current_backoff_ms);
        log::warn!(
            "Rate limit recorded for {}: {} consecutive failures, backoff: {}ms",
            endpoint,
            data.consecutive_failures,
            temp
        );
    }

    // Save to disk
    store.save();

    temp
}

/// Check if we should wait before making a request
pub fn should_backoff(endpoint: &str) -> Option<u64> {
    let store = RATE_LIMIT_STORE.get().read().unwrap();

    if let Some(data) = store.endpoints.get(endpoint) {
        if let Some(last_limited) = data.last_rate_limited {
            let elapsed = (Utc::now() - last_limited).num_milliseconds() as u64;

            // If we're still in the backoff period
            if elapsed < data.current_backoff_ms {
                let remaining = data.current_backoff_ms - elapsed;
                return Some(remaining);
            }
        }
    }

    None
}

/// Reset the backoff for an endpoint after successful request
pub fn reset_backoff(endpoint: &str) {
    let mut store = RATE_LIMIT_STORE.get().write().unwrap();

    if let Some(data) = store.endpoints.get_mut(endpoint) {
        // Only reset if we had failures
        if data.consecutive_failures > 0 {
            data.consecutive_failures = 0;
            data.current_backoff_ms = 600000; // Reset to base
            data.last_rate_limited = None; // Clear last rate limited time
            store.save();
            log::info!("Reset rate limit backoff for {}", endpoint);
        }
    }
}

/// Check if an endpoint is rate limited and return a formatted error if it is
pub fn check_rate_limit(endpoint: &str) -> Result<(), String> {
    if let Some(backoff_ms) = should_backoff(endpoint) {
        let seconds = (backoff_ms / 1000) + 1; // Round up to nearest second
        return Err(format!(
            "Rate limit active for {}. Please try again in {} seconds.",
            endpoint, seconds
        ));
    }
    Ok(())
}

pub fn apply_jitter(backoff_ms: u64) -> u64 {
    use rand::Rng;

    // Equal jitter algorithm:
    // - Take half the backoff as a constant delay
    // - Add a random amount between 0 and half the original backoff
    // This reduces average wait time while still preventing retry storms

    let half_backoff = backoff_ms / 2;
    let jitter = rand::thread_rng().gen_range(0..=half_backoff);

    half_backoff + jitter
}<|MERGE_RESOLUTION|>--- conflicted
+++ resolved
@@ -9,11 +9,7 @@
 
 pub const API_BASE_URL: &str = "https://api.vrchat.cloud/api/1";
 
-<<<<<<< HEAD
-const USER_AGENT: &str = "VRC Worlds Manager v2 (tauri)/1.1.1 discord:raifa";
-=======
 const USER_AGENT: &str = "VRC Worlds Manager v2 (tauri)/1.1.1-rc.3 discord:raifa";
->>>>>>> da288a53
 
 pub fn get_reqwest_client(cookies: &Arc<Jar>) -> reqwest::Client {
     reqwest::ClientBuilder::new()
