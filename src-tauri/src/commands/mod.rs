--- conflicted
+++ resolved
@@ -1,11 +1,8 @@
 pub mod api_commands;
 pub mod data;
 pub mod folder_commands;
-<<<<<<< HEAD
 pub mod open_folder_commands;
-=======
 pub mod memo_commands;
->>>>>>> bd80fb6c
 pub mod patreons;
 pub mod preferences_commands;
 
