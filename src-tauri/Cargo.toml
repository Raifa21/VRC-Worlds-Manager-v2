[package]
name = "vrc-worlds-manager"
<<<<<<< HEAD
version = "1.1.1"
=======
version = "1.1.1-rc.3"
>>>>>>> da288a53
description = "A Tauri App"
authors = ["Raifa", "siloneco"]
license = ""
repository = ""
edition = "2021"
rust-version = "1.77.2"
build = "build.rs"

# See more keys and their definitions at https://doc.rust-lang.org/cargo/reference/manifest.html

[lib]
name = "app_lib"
crate-type = ["staticlib", "cdylib", "rlib"]

[build-dependencies]
tauri-build = { version = "2.0.4", features = [] }
dotenv-build = "0.1.1"

[dependencies]
serde_json = "1.0"
serde = { version = "1.0", features = ["derive"] }
log = "0.4"
tauri = { version = "2.2.4", features = [] }
tauri-plugin-log = "2"
chrono = { version = "0.4", features = ["serde"] }
directories = "6.0.0"
tempfile = "3.18.0"
state = "0.6.0"
tauri-plugin-shell = "2"
tauri-plugin-dialog = "2"
tauri-plugin-opener = "2"
aes = "0.8"
cbc = "0.1"
base64 = "0.22.1"
reqwest = { version = "0.12.14", features = ["cookies"] }
tokio = "1.44.1"
wiremock = "0.6.3"
specta = {version = "=2.0.0-rc.22", features = ["uuid", "chrono"] }
specta-typescript = "0.0.9"
tauri-specta = { version = "=2.0.0-rc.21", features = ["derive", "typescript"] }
ringbuffer = "0.15.0"
simplelog = "0.12.2"
time = "0.3.41"
rand = "0.9.1"
hmac = "0.12.1"
sha2 = "0.10.9"
hex = "0.4.3"
tauri-plugin-deep-link = "2"
opener = "0.8.2"
semver = "1.0.26"
uuid = "1.17.0"
urlencoding = "2.1.3"


[target.'cfg(not(any(target_os = "android", target_os = "ios")))'.dependencies]
tauri-plugin-single-instance = "2"
tauri-plugin-updater = "2"

[target."cfg(any(target_os = \"macos\", windows, target_os = \"linux\"))".dependencies]
tauri-plugin-single-instance = { version = "2.0.0", features = ["deep-link"] }<|MERGE_RESOLUTION|>--- conflicted
+++ resolved
@@ -1,10 +1,6 @@
 [package]
 name = "vrc-worlds-manager"
-<<<<<<< HEAD
-version = "1.1.1"
-=======
 version = "1.1.1-rc.3"
->>>>>>> da288a53
 description = "A Tauri App"
 authors = ["Raifa", "siloneco"]
 license = ""
