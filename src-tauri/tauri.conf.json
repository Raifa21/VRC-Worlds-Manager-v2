--- conflicted
+++ resolved
@@ -1,11 +1,7 @@
 {
   "$schema": "../node_modules/@tauri-apps/cli/config.schema.json",
   "productName": "vrc-worlds-manager",
-<<<<<<< HEAD
-  "version": "1.1.1",
-=======
   "version": "1.1.1-rc.3",
->>>>>>> da288a53
   "identifier": "com.raifaworks.vrc-worlds-manager",
   "build": {
     "frontendDist": "../out",
